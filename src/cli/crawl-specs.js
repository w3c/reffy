#!/usr/bin/env node
/**
 * The spec crawler takes a list of spec URLs as input, gathers some knowledge
 * about these specs (published versions, URL of the Editor's Draft, etc.),
 * fetches these specs, parses them, extracts relevant information that they
 * contain (such as the WebIDL they define, the list of specifications that they
 * reference, and links to external specs), and produces a crawl report with the
 * results of these investigations.
 *
 * The spec crawler can be called directly through:
 *
 * `node crawl-specs.js [listfile] [crawl folder] [option]`
 *
 * where `listfile` is the name of a JSON file that contains the list of specs
 * to crawl, `crawl folder` is the name of the folder where the crawl report
 * will be created, and `option` is an optional parameter that can be set to
 * `tr` to tell the crawler to crawl the published version of W3C specifications
 * instead of the Editor's Draft.
 *
 * The JSON file that contains the list of specs to crawl must be an array whose
 * individual items are either:
 * 1. a string that gets interpreted as the URL or the shortname of the spec to
 * crawl. The spec must exist in w3c/browser-specs
 * 2. an object that follows the w3c/browser-specs model:
 * https://github.com/w3c/browser-specs#spec-object
 *
 * @module crawler
 */

const fs = require('fs');
const path = require('path');
const specs = require('browser-specs');
const webidlParser = require('./parse-webidl');
const cssDfnParser = require('../lib/css-grammar-parser');
const fetch = require('../lib/util').fetch;
const requireFromWorkingDirectory = require('../lib/util').requireFromWorkingDirectory;
const completeWithAlternativeUrls = require('../lib/util').completeWithAlternativeUrls;
const isLatestLevelThatPasses = require('../lib/util').isLatestLevelThatPasses;
const processSpecification = require('../lib/util').processSpecification;

/**
 * Flattens an array
 */
const flatten = arr => arr.reduce(
    (acc, val) => acc.concat(Array.isArray(val) ? flatten(val) : val),
    []);


/**
 * Compares specs for ordering by URL
 */
const byURL = (a, b) => a.url.localeCompare(b.url);


/**
 * Load and parse the given spec.
 *
 * @function
 * @param {Object} spec The spec to load (must already have been completed with
 *   useful info, as returned by "createInitialSpecDescriptions")
 * @param {Object} crawlOptions Crawl options
 * @return {Promise<Object>} The promise to get a spec object with crawl info
 */
async function crawlSpec(spec, crawlOptions) {
    spec.crawled = crawlOptions.publishedVersion ?
        (spec.release ? spec.release : spec.nightly) :
        spec.nightly;
    spec.date = "";
    spec.links = {};
    spec.refs = {};
    spec.idl = {};
    if (spec.error) {
        return spec;
    }

    try {
        const result = await processSpecification(spec.crawled, (spec) => {
            const idToHeading = window.reffy.mapIdsToHeadings();
            return {
                crawled: window.location.toString(),
                title: window.reffy.getTitle(),
                generator: window.reffy.getGenerator(),
                date: window.reffy.getLastModifiedDate(),
                links: window.reffy.extractLinks(),
<<<<<<< HEAD
                dfns: window.reffy.extractDefinitions(spec.shortname),
                headings: window.reffy.extractHeadings(),
                ids: window.reffy.extractIds(),
=======
                dfns: window.reffy.extractDefinitions(spec.shortname, idToHeading),
                headings: window.reffy.extractHeadings(idToHeading),
>>>>>>> a0c0f3f7
                refs: window.reffy.extractReferences(),
                idl: window.reffy.extractWebIdl(),
                css: window.reffy.extractCSS()
            };
        }, [spec]);

        // Parse the extracted WebIdl content
        try {
            const parsedIdl = await webidlParser.parse(result.idl);
            parsedIdl.hasObsoleteIdl = webidlParser.hasObsoleteIdl(result.idl);
            parsedIdl.idl = result.idl;
            result.idl = parsedIdl;
        }
        catch (err) {
            // IDL content is invalid and cannot be parsed.
            // Let's return the error, along with the raw IDL
            // content so that it may be saved to a file.
            err.idl = result.idl;
            result.idl = err;
        }

        // Add CSS property definitions that weren't in a table
        (result.dfns || []).filter((dfn) => dfn.type == "property").forEach(propDfn => {
            propDfn.linkingText.forEach(lt => {
                if (!result.css.properties.hasOwnProperty(lt)) {
                    result.css.properties[lt] = {
                        name: lt
                    };
                }
            });
        });

        // Ideally, the sample definition (property-name) in CSS2 and the custom
        // property definition (--*) in CSS Variables would not be flagged as
        // real CSS properties. In practice, they are. Let's remove them from
        // the extract.
        ['property-name', '--*'].forEach(prop => {
            if ((result.css.properties || {})[prop]) {
                delete result.css.properties[prop];
            }
        });

        // Parse extracted CSS definitions
        Object.entries(result.css.properties || {}).forEach(([prop, dfn]) => {
            if (dfn.value || dfn.newValues) {
                try {
                    dfn.parsedValue = cssDfnParser.parsePropDefValue(
                        dfn.value || dfn.newValues);
                } catch (e) {
                    dfn.valueParseError = e.message;
                }
            }
        });
        Object.entries(result.css.descriptors || {}).forEach(([desc, dfn]) => {
            if (dfn.value) {
                try {
                    dfn.parsedValue = cssDfnParser.parsePropDefValue(
                        dfn.value);
                } catch (e) {
                    dfn.valueParseError = e.message;
                }
            }
        });
        Object.entries(result.css.valuespaces || {}).forEach(([vs, dfn]) => {
            if (dfn.value) {
                try {
                    dfn.parsedValue = cssDfnParser.parsePropDefValue(
                        dfn.value);
                } catch (e) {
                    dfn.valueParseError = e.message;
                }
            }
        });

        // Copy results back into initial spec object
        spec.crawled = result.crawled;
        spec.title = result.title ? result.title : spec.title;
        spec.generator = result.generator;
        spec.date = result.date;
        spec.links = result.links;
        spec.refs = result.refs;
        spec.idl = result.idl;
        spec.css = result.css;
        spec.dfns = result.dfns;
        spec.headings = result.headings;
        spec.ids = result.ids;
    }
    catch (err) {
        spec.title = spec.title || '[Could not be determined, see error]';
        spec.error = err.toString() + (err.stack ? ' ' + err.stack : '');
    }

    return spec;
}


/**
 * Main method that crawls the list of specification URLs and return a structure
 * that full describes its title, URLs, references, and IDL definitions.
 *
 * @function
 * @param {Array(String)} speclist List of URLs to parse
 * @param {Object} crawlOptions Crawl options
 * @return {Promise<Array(Object)} The promise to get an array of complete
 *   specification descriptions
 */
async function crawlList(speclist, crawlOptions) {
    crawlOptions = crawlOptions || {};

    const list = speclist.map(completeWithAlternativeUrls);
    const listAndPromise = list.map(spec => {
        let resolve = null;
        let reject = null;
        let readyToCrawl = new Promise((resolveFunction, rejectFunction) => {
            resolve = resolveFunction;
            reject = rejectFunction;
        });
        return { spec, readyToCrawl, resolve, reject };
    });

    // In debug mode, specs are processed one by one. In normal mode,
    // specs are processing in chunks
    const chunkSize = Math.min((crawlOptions.debug ? 1 : 4), list.length);

    let pos = 0;
    function flagNextSpecAsReadyToCrawl() {
        if (pos < listAndPromise.length) {
            listAndPromise[pos].resolve();
            pos += 1;
        }
    }
    for (let i = 0; i < chunkSize; i++) {
        flagNextSpecAsReadyToCrawl();
    }

    const nbStr = '' + listAndPromise.length;
    async function crawlSpecAndPromise(specAndPromise, idx) {
        await specAndPromise.readyToCrawl;
        const spec = specAndPromise.spec;
        const logCounter = ('' + (idx + 1)).padStart(nbStr.length, ' ') + '/' + nbStr;
        console.log(`${logCounter} - ${spec.url} - crawling`);
        const result = await crawlSpec(spec, crawlOptions);
        console.log(`${logCounter} - ${spec.url} - done`);
        flagNextSpecAsReadyToCrawl();
        return result;
    }

    const results = await Promise.all(listAndPromise.map(crawlSpecAndPromise));
    return results;
}


/**
 * Append the resulting data to the given file.
 *
 * Note results are sorted by URL to guarantee that the crawl report produced
 * will always follow the same order.
 *
 * The function also dumps raw CSS/IDL extracts for each spec to the css and
 * idl folders. Note that if the crawl contains multiple levels of a given spec
 * that contain the same type of definitions (css, or idl), the dump is for the
 * latest level.
 *
 * @function
 * @param {Object} crawlOptions Crawl options
 * @param {Array(Object)} data The list of specification structures to save
 * @param {String} folder The path to the report folder
 * @return {Promise<void>} The promise to have saved the data
 */
async function saveResults(crawlOptions, data, folder) {
    async function getSubfolder(name) {
        let subfolder = path.join(folder, name);
        try {
            await fs.promises.mkdir(subfolder);
        }
        catch (err) {
            if (err.code !== 'EEXIST') {
                throw err;
            }
        }
        return subfolder;
    }

    const folders = {
        css: await getSubfolder('css'),
        dfns: await getSubfolder('dfns'),
        ids: await getSubfolder('ids'),
        headings: await getSubfolder('headings'),
        idl: await getSubfolder('idl'),
        idlparsed: await getSubfolder('idlparsed'),
        links: await getSubfolder('links'),
        refs: await getSubfolder('refs')
    };

    function getBaseJSON(spec) {
        return {
            spec: {
                title: spec.title,
                url: spec.crawled
            }
        };
    }

    function getSavePropFunction(property, filter) {
        return async function (spec) {
            if (filter(spec)) {
                const contents = getBaseJSON(spec);
                contents[property] = spec[property];
                const json = JSON.stringify(contents, null, 2);
                const filename = path.join(folders[property], spec.shortname + '.json');
                try {
                    await fs.promises.writeFile(filename, json);
                }
                catch (err) {
                    // TODO: report error!
                    console.log(err);
                }
                spec[property] = `${property}/${spec.shortname}.json`;
            }
            else {
                delete spec[property];
            }
        };
    }

    async function saveIdl(spec, filename) {
        let idlHeader = `
            // GENERATED CONTENT - DO NOT EDIT
            // Content was automatically extracted by Reffy into webref
            // (https://github.com/w3c/webref)
            // Source: ${spec.title} (${spec.crawled})`;
        idlHeader = idlHeader.replace(/^\s+/gm, '').trim() + '\n\n';
        let idl = spec.idl.idl
            .replace(/\s+$/gm, '\n')
            .replace(/\t/g, '  ')
            .trim();
        idl = idlHeader + idl + '\n';
        try {
            await fs.promises.writeFile(
                path.join(folders.idl, filename + '.idl'), idl);
        }
        catch (err) {
            console.log(err);
        }
    };

    async function saveCss(spec, filename) {
        // There are no comments in JSON, so include the spec title+URL as the
        // first property instead.
        const css = Object.assign(getBaseJSON(spec), spec.css);
        const json = JSON.stringify(css, (key, val) => {
            if ((key === 'parsedValue') || (key === 'valueParseError')) {
                return undefined;
            }
            else {
                return val;
            }
        }, 2) + '\n';
        const pathname = path.join(folders.css, filename + '.json')
        try {
            await fs.promises.writeFile(pathname, json);
        }
        catch (err) {
            console.log(err);
        }
        spec.css = `css/${filename}.json`;
    };

    // Save IDL dumps for the latest level of a spec to the idl folder
    // TODO: the raw IDL of previous levels in a series is not saved anywhere.
    // That may not be a big deal though as people should only be interested in
    // the latest level for IDL dumps.
    function defineIDLContent(spec) {
        return spec.idl && spec.idl.idl;
    }
    const specsWithIDL = data.filter(defineIDLContent);
    await Promise.all(data
        .filter(spec => isLatestLevelThatPasses(spec, data, defineIDLContent))
        .map(spec => saveIdl(spec, spec.series.shortname)));

    // Save IDL dumps of delta specs too
    // (using the actual shortname of the spec)
    await Promise.all(data
        .filter(spec => (spec.seriesComposition === 'delta') && defineIDLContent(spec))
        .map(spec => saveIdl(spec, spec.shortname)));

    // TODO: Legacy code, drop when crawl.json is no longer used anywhere
    // Save all results to the crawl.json file
    let reportFilename = path.join(folder, 'crawl.json');
    await new Promise((resolve, reject) =>
        fs.readFile(reportFilename, function(err, content) {
            if (err) return reject(err);

            let filedata = {};
            try {
                filedata = JSON.parse(content);
            } catch (e) {}

            filedata.type = filedata.type || 'crawl';
            filedata.title = 'Reffy crawl';
            filedata.date = filedata.date || (new Date()).toJSON();
            filedata.options = crawlOptions;
            filedata.stats = {};
            filedata.results = (filedata.results || []).concat(data);
            filedata.results.sort(byURL);
            filedata.stats = {
                crawled: filedata.results.length,
                errors: filedata.results.filter(spec => !!spec.error).length
            };

            fs.writeFile(reportFilename, JSON.stringify(filedata, null, 2),
                         err => { if (err) return reject(err); return resolve();});
        })
    );

    // Move parsed IDL to right property, and replace raw IDL with link to
    // generated IDL extract
    data.map(spec => {
        if (specsWithIDL.includes(spec)) {
            delete spec.idl.idl;
            spec.idlparsed = spec.idl;
            if (spec.seriesComposition === 'delta') {
                spec.idl = `idl/${spec.shortname}.idl`;
            }
            else {
                spec.idl = `idl/${spec.series.shortname}.idl`;
            }
        }
        else if (spec.idl) {
            delete spec.idl;
        }
    });

    // Save CSS dumps for the latest level of a spec to the css folder
    // TODO: crawl.json contains the CSS dumps for earlier levels in a series,
    // but index.json does not since it only links to generated files and we
    // don't generate CSS dumps for specs that are not the latest level. Save
    // them somewhere?
    function defineCSSContent(spec) {
        return spec.css && (
            (Object.keys(spec.css.properties || {}).length > 0) ||
            (Object.keys(spec.css.descriptors || {}).length > 0) ||
            (Object.keys(spec.css.valuespaces || {}).length > 0));
    }
    await Promise.all(data
        .filter(spec => isLatestLevelThatPasses(spec, data, defineCSSContent))
        .map(spec => saveCss(spec, spec.series.shortname)));

    // Save CSS dumps of delta specs too
    // (using the actual shortname of the spec)
    await Promise.all(data
        .filter(spec => (spec.seriesComposition === 'delta') && defineCSSContent(spec))
        .map(spec => saveCss(spec, spec.shortname)));

    // Specs that define CSS now have a "css" key that point to the CSS extract.
    // Specs that don't define CSS still have a "css" key that points to an
    // empty object structure. Let's get rid of it.
    data.filter(spec => spec.css && typeof spec.css !== 'string')
        .map(spec => delete spec.css);

    // Save definitions, links, headings, and refs for individual specs
    await Promise.all(data.map(getSavePropFunction('dfns',
        spec => spec.dfns && (spec.dfns.length > 0))));
    await Promise.all(data.map(getSavePropFunction('links',
        spec => spec.links && (Object.keys(spec.links).length > 0))));
    await Promise.all(data.map(getSavePropFunction('headings',
        spec => spec.headings && (spec.headings.length > 0))));
    await Promise.all(data.map(getSavePropFunction('refs',
        spec => spec.refs &&
            ((spec.refs.normative && spec.refs.normative.length > 0) ||
             (spec.refs.informative && spec.refs.informative.length > 0)))));

    // Save parsed IDL structures (without the raw IDL)
    await Promise.all(data.map(getSavePropFunction('idlparsed',
        spec => spec.idlparsed)));

    // Save all results to the index.json file
    let indexFilename = path.join(folder, 'index.json');
    await new Promise((resolve, reject) =>
        fs.readFile(indexFilename, function (err, content) {
            if (err) return reject(err);

            let filedata = {};
            try {
                filedata = JSON.parse(content);
            } catch (e) {}

            filedata.type = filedata.type || 'crawl';
            filedata.title = 'Reffy crawl';
            filedata.date = filedata.date || (new Date()).toJSON();
            filedata.options = crawlOptions;
            filedata.stats = {};
            filedata.results = (filedata.results || []).concat(data);
            filedata.results.sort(byURL);
            filedata.stats = {
                crawled: filedata.results.length,
                errors: filedata.results.filter(spec => !!spec.error).length
            };

            fs.writeFile(indexFilename, JSON.stringify(filedata, null, 2),
                         err => { if (err) return reject(err); return resolve();});
        })
    );
}


/**
 * Crawls the specifications listed in the given JSON file and generates a
 * crawl report in the given folder.
 *
 * @function
 * @param {String} resultsPath Folder that is to contain the crawl report
 * @param {Object} options Crawl options
 * @return {Promise<void>} The promise that the crawl will have been made
 */
function crawlSpecs(resultsPath, options) {
    if (!resultsPath) {
        return Promise.reject('Required folder parameter missing');
    }
    try {
        fs.writeFileSync(path.join(resultsPath, 'index.json'), '');

        // TODO: Legacy code, drop when crawl.json is no longer used anywhere
        fs.writeFileSync(path.join(resultsPath, 'crawl.json'), '');
    } catch (err) {
        return Promise.reject('Impossible to write to ' + resultsPath + ': ' + err);
    }

    function prepareListOfSpecs(list) {
        return list
            .map(spec => (typeof spec === 'string') ?
                specs.find(s => s.url === spec || s.shortname === spec) :
                spec)
            .filter(spec => !!spec);
    }

    const requestedList = (options && options.specFile) ?
        prepareListOfSpecs(requireFromWorkingDirectory(options.specFile)) :
        specs;

    return crawlList(requestedList, options)
        .then(results => saveResults(options, results, resultsPath));
}


/**************************************************
Export methods for use as module
**************************************************/
module.exports.crawlList = crawlList;
module.exports.crawlSpecs = crawlSpecs;


/**************************************************
Code run if the code is run as a stand-alone module
**************************************************/
if (require.main === module) {
    var resultsPath = (process.argv[2] && process.argv[2].endsWith('.json')) ?
            process.argv[3] : process.argv[2];
    var crawlOptions = {
        specFile: process.argv.find(arg => arg.endsWith('.json')),
        publishedVersion: !!process.argv.find(arg => arg === 'tr'),
        debug: !!process.argv.find(arg => arg === 'debug')
    };

    // Process the file and crawl specifications it contains
    crawlSpecs(resultsPath, crawlOptions)
        .then(data => {
            console.log('finished');
            process.exit(0);
        })
        .catch(err => {
            console.error(err);
            process.exit(1);
        });
}<|MERGE_RESOLUTION|>--- conflicted
+++ resolved
@@ -82,14 +82,9 @@
                 generator: window.reffy.getGenerator(),
                 date: window.reffy.getLastModifiedDate(),
                 links: window.reffy.extractLinks(),
-<<<<<<< HEAD
-                dfns: window.reffy.extractDefinitions(spec.shortname),
-                headings: window.reffy.extractHeadings(),
-                ids: window.reffy.extractIds(),
-=======
                 dfns: window.reffy.extractDefinitions(spec.shortname, idToHeading),
                 headings: window.reffy.extractHeadings(idToHeading),
->>>>>>> a0c0f3f7
+                ids: window.reffy.extractIds(),
                 refs: window.reffy.extractReferences(),
                 idl: window.reffy.extractWebIdl(),
                 css: window.reffy.extractCSS()
