--- conflicted
+++ resolved
@@ -47,56 +47,6 @@
 
 
 /**
-<<<<<<< HEAD
- * Extracts the title of the loaded document
- */
-function titleExtractor(window) {
-    var title = window.document.querySelector("title");
-    if (window.location.href === 'https://html.spec.whatwg.org/multipage/workers.html') {
-        // Web Worker ED is a page of the HTML Living Standard.
-        // Report the appropriate title (crawler will still be confused because
-        // it won't find any normative references at the end of this page)
-        return 'Web Workers';
-    }
-    else if (title) {
-        return title.textContent.trim();
-    }
-    else {
-        return '[No title found for ' + window.location.href + ']';
-    }
-}
-
-/**
- * Extract and canonicalize absolute links of the document
- * FIXME: ⚠ Modify the DOM
-*/
-function linkExtractor(window) {
-    // Ignore links from the "head" section, which either link to
-    // self, the GitHub repo, the implementation report, and other
-    // documents that don't need to appear in the list of references.
-    [...window.document.querySelectorAll('.head a[href]')].forEach(n => n.href='');
-    const links = new Set([...window.document.querySelectorAll('a[href^=http]')]
-        .map(n => canonicalizeURL(n.href)));
-    return [...links];
-}
-
-
-function exportsExtractor(window) {
-    const exportedTerms = {};
-    [...window.document.querySelectorAll('[data-export]')].forEach(el => {
-        const id = el.getAttribute('id');
-        if (!id) {
-            return;
-        }
-        exportedTerms[id] = el.getAttribute('data-lt') || el.getAttribute('data-title') || el.innerText;
-    });
-    return exportedTerms;
-}
-
-
-/**
-=======
->>>>>>> 90cc9eb4
  * Retrieve the repository for each spec from Specref
  *
  * @function
@@ -204,89 +154,6 @@
     if (spec.error) {
         return spec;
     }
-<<<<<<< HEAD
-    return loadSpecification({ html: spec.html, url: spec.crawled })
-        .then(dom => Promise.all([
-            spec,
-            titleExtractor(dom),
-            linkExtractor(dom),
-            refParser.extract(dom).catch(err => {
-                console.error(spec.crawled, err);
-                return err;
-            }),
-            webidlExtractor.extract(dom)
-                .then(idl =>
-                    Promise.all([
-                        idl,
-                        webidlParser.parse(idl),
-                        webidlParser.hasObsoleteIdl(idl)
-                    ])
-                    .then(([idl, parsedIdl, hasObsoletedIdl]) => {
-                        parsedIdl.hasObsoleteIdl = hasObsoletedIdl;
-                        parsedIdl.idl = idl;
-                        return parsedIdl;
-                    })
-                    .catch(err => {
-                        // IDL content is invalid and cannot be parsed.
-                        // Let's return the error, along with the raw IDL
-                        // content so that it may be saved to a file.
-                        console.error(spec.crawled, err);
-                        err.idl = idl;
-                        return err;
-                    })),
-            cssDfnExtractor.extract(dom)
-                .then(css => {
-                    Object.keys(css.properties || {}).forEach(prop => {
-                        try {
-                            css.properties[prop].parsedValue = cssDfnParser.parsePropDefValue(css.properties[prop].value || css.properties[prop].newValues);
-                        } catch (e) {
-                            css.properties[prop].valueParseError = e.message;
-                        }
-                    });
-                    Object.keys(css.descriptors || {}).forEach(desc => {
-                        try {
-                            css.descriptors[desc].parsedValue = cssDfnParser.parsePropDefValue(css.descriptors[desc].value);
-                        } catch (e) {
-                            css.descriptors[desc].valueParseError = e.message;
-                        }
-                    });
-                    Object.keys(css.valuespaces || {}).forEach(vs => {
-                        if (css.valuespaces[vs].value) {
-                            try {
-                                css.valuespaces[vs].parsedValue = cssDfnParser.parsePropDefValue(css.valuespaces[vs].value);
-                            } catch (e) {
-                                css.valuespaces[vs].valueParseError = e.message;
-                            }
-                        }
-                    });
-                    return css;
-                }),
-            exportsExtractor(dom),
-            dom
-        ]))
-        .then(res => {
-            const spec = res[0];
-            const doc = res[7].document;
-            const statusAndDateElement = doc.querySelector('.head h2');
-            const date = (statusAndDateElement ?
-                statusAndDateElement.textContent.split(/\s+/).slice(-3).join(' ') :
-                (new Date(Date.parse(doc.lastModified))).toDateString());
-
-            spec.title = res[1] ? res[1] : spec.title;
-            spec.date = date;
-            spec.links = res[2];
-            spec.refs = res[3];
-            spec.idl = res[4];
-            spec.css = res[5];
-            spec.exports = res[6];
-            res[7].close();
-            return spec;
-        })
-        .catch(err => {
-            spec.title = spec.title || '[Could not be determined, see error]';
-            spec.error = err.toString() + (err.stack ? ' ' + err.stack : '');
-            return spec;
-=======
 
     try {
         const result = await processSpecification(spec.crawled, () => {
@@ -299,7 +166,6 @@
                 idl: window.reffy.extractWebIdl(),
                 css: window.reffy.extractCSS(),
             };
->>>>>>> 90cc9eb4
         });
 
         // Parse the extracted WebIdl content
